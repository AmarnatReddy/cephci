# Tier 1: RGW extension suites

# This test suite is executed in stage 2 of the QE pipeline. The primary objective of
# the test suite is to evaluate the STS functionality of RGW.

# Requires a 5 node cluster layout having only one node with RGW role.

tests:
  - test:
      abort-on-fail: true
      desc: Install software pre-requisites for cluster deployment.
      module: install_prereq.py
      name: setup pre-requisites
  - test:
      abort-on-fail: true
      config:
        verify_cluster_health: true
        steps:
          - config:
              command: bootstrap
              service: cephadm
              args:
                registry-url: registry.redhat.io
                mon-ip: node1
                orphan-initial-daemons: true
                skip-monitoring-stack: true
          - config:
              command: add_hosts
              service: host
              args:
                attach_ip_address: true
                labels: apply-all-labels
          - config:
              command: apply
              service: mgr
              args:
                placement:
                  label: mgr
          - config:
              command: apply
              service: mon
              args:
                placement:
                  label: mon
          - config:
              command: apply
              service: osd
              args:
                all-available-devices: true
          - config:
              command: apply_spec
              service: orch
              specs:
                - service_type: rgw
                  service_id: rgw.ssl
                  placement:
                    nodes:
                      - node5
                  spec:
                    ssl: true
                    rgw_frontend_ssl_certificate: create-cert
      desc: RHCS cluster deployment using cephadm.
      destroy-cluster: false
      module: test_cephadm.py
      name: deploy cluster

  # STS tests 

  - test: 
      name: STS Tests
      desc: Perform assume role on priciple user and perform IOs
      polarion-id: CEPH-83572938
      module: sanity_rgw.py
      config:
        test-version: v2
        script-name: test_sts_using_boto.py
        config-file-name: test_sts_using_boto.yaml
        timeout: 500
  - test:
      name: STS Tests
      desc: Perform assume role call with permissive session policies
      polarion-id: CEPH-83574491
      comments: known issue. 1976883
      module: sanity_rgw.py
      config:
        script-name: test_sts_using_boto_session_policy.py
        config-file-name: test_sts_using_boto_permissive_session_policy.yaml
        timeout: 500
  - test:
      name: STS Tests
      desc: Perform assume role call with restrictive session policies
      polarion-id: CEPH-83574492
      comments: known issue. 1976883
      module: sanity_rgw.py
      config:
        script-name: test_sts_using_boto_session_policy.py
        config-file-name: test_sts_using_boto_restricted_session_policy.yaml
        timeout: 500
  - test:
      name: STS Tests
      desc: Perform Server Side Copy
      polarion-id: CEPH-83574522
      comments: Known issue BZ 2006194
      module: sanity_rgw.py
      config:
        script-name: test_sts_using_boto_server_side_copy.py
        config-file-name: test_sts_using_boto_server_side_copy.yaml
        timeout: 500
  - test:
<<<<<<< HEAD
      name: Multipart upload with Bucket policy enabled
      desc: Perform multipart upload with Bucket policy enabled
      polarion-id: CEPH-83574538
      comments: BZ 1960262
      module: sanity_rgw.py
      config:
        script-name: test_bucket_policy_ops.py
        config-file-name: test_bucket_policy_with_multipart_upload.yaml
        timeout: 500
=======
      name: STS Tests
      desc: STS test using boto for handling non-existent object condition
      polarion-id: CEPH-83574539
      comments: Known issue BZ 2006184
      module: sanity_rgw.py
      config:
        script-name: test_sts_using_boto_unexisting_object.py
        config-file-name: test_sts_using_boto.yaml
        timeout: 500
>>>>>>> df8b3e50
<|MERGE_RESOLUTION|>--- conflicted
+++ resolved
@@ -107,17 +107,6 @@
         config-file-name: test_sts_using_boto_server_side_copy.yaml
         timeout: 500
   - test:
-<<<<<<< HEAD
-      name: Multipart upload with Bucket policy enabled
-      desc: Perform multipart upload with Bucket policy enabled
-      polarion-id: CEPH-83574538
-      comments: BZ 1960262
-      module: sanity_rgw.py
-      config:
-        script-name: test_bucket_policy_ops.py
-        config-file-name: test_bucket_policy_with_multipart_upload.yaml
-        timeout: 500
-=======
       name: STS Tests
       desc: STS test using boto for handling non-existent object condition
       polarion-id: CEPH-83574539
@@ -127,4 +116,13 @@
         script-name: test_sts_using_boto_unexisting_object.py
         config-file-name: test_sts_using_boto.yaml
         timeout: 500
->>>>>>> df8b3e50
+  - test:        
+      name: Multipart upload with Bucket policy enabled
+      desc: Perform multipart upload with Bucket policy enabled
+      polarion-id: CEPH-83574538
+      comments: BZ 1960262
+      module: sanity_rgw.py
+      config:
+        script-name: test_bucket_policy_ops.py
+        config-file-name: test_bucket_policy_with_multipart_upload.yaml
+        timeout: 500